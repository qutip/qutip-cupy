"""Contains specialization functions for dense_cupy. These are the functions that
 are defined outside of qutip/core/data/dense.pyx."""

import cupy as cp

from .dense import CuPyDense


def tidyup_dense(matrix, tol, inplace=True):
    return matrix


def reshape_cupydense(cp_arr, n_rows_out, n_cols_out):

    return CuPyDense._raw_cupy_constructor(
        cp.reshape(cp_arr._cp, (n_rows_out, n_cols_out))
    )


def _check_square_matrix(matrix):
    if matrix.shape[0] != matrix.shape[1]:
        raise ValueError(
            "".join(["matrix shape ", str(matrix.shape), " is not square."])
        )


def trace_cupydense(cp_arr):
    _check_square_matrix(cp_arr)
    # @TODO: whnen qutip allows it we should remove this call to item()
    # as it takes a time penalty commmunicating data from GPU to CPU.
    return cp.trace(cp_arr._cp).item()


<<<<<<< HEAD
def pow_cupydense(cp_arr, n):
    if cp_arr.shape[0] != cp_arr.shape[1]:
        raise ValueError("matrix power only works with square matrices")

    out_arr = cp.linalg.matrix_power(cp_arr._cp, n)

    return CuPyDense._raw_cupy_constructor(out_arr)
=======
def project_cupydense(state):
    """
    Calculate the projection |state><state|.  The shape of `state` will be used
    to determine if it has been supplied as a ket or a bra.  The result of this
    function will be identical is passed `state` or `adjoint(state)`.
    """

    if state.shape[1] == 1:
        return CuPyDense._raw_cupy_constructor(cp.outer(state._cp, state.adjoint()._cp))
    elif state.shape[0] == 1:
        return CuPyDense._raw_cupy_constructor(cp.outer(state.adjoint()._cp, state._cp))
    else:
        raise ValueError("state must be a ket or a bra.")
>>>>>>> 00ab6e3f
<|MERGE_RESOLUTION|>--- conflicted
+++ resolved
@@ -31,7 +31,6 @@
     return cp.trace(cp_arr._cp).item()
 
 
-<<<<<<< HEAD
 def pow_cupydense(cp_arr, n):
     if cp_arr.shape[0] != cp_arr.shape[1]:
         raise ValueError("matrix power only works with square matrices")
@@ -39,7 +38,8 @@
     out_arr = cp.linalg.matrix_power(cp_arr._cp, n)
 
     return CuPyDense._raw_cupy_constructor(out_arr)
-=======
+
+  
 def project_cupydense(state):
     """
     Calculate the projection |state><state|.  The shape of `state` will be used
@@ -52,5 +52,4 @@
     elif state.shape[0] == 1:
         return CuPyDense._raw_cupy_constructor(cp.outer(state.adjoint()._cp, state._cp))
     else:
-        raise ValueError("state must be a ket or a bra.")
->>>>>>> 00ab6e3f
+        raise ValueError("state must be a ket or a bra.")