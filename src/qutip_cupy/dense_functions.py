"""Contains specialization functions for dense_cupy. These are the functions that
 are defined outside of qutip/core/data/dense.pyx."""

import cupy as cp

from .dense import CuPyDense


def tidyup_dense(matrix, tol, inplace=True):
    return matrix


def reshape_cupydense(cp_arr, n_rows_out, n_cols_out):

    return CuPyDense._raw_cupy_constructor(
        cp.reshape(cp_arr._cp, (n_rows_out, n_cols_out))
    )


def _check_square_matrix(matrix):
    if matrix.shape[0] != matrix.shape[1]:
        raise ValueError(
            "".join(["matrix shape ", str(matrix.shape), " is not square."])
        )


def trace_cupydense(cp_arr):
    _check_square_matrix(cp_arr)
    # @TODO: whnen qutip allows it we should remove this call to item()
    # as it takes a time penalty commmunicating data from GPU to CPU.
    return cp.trace(cp_arr._cp).item()


<<<<<<< HEAD
def _check_shape_inner(left, right):
    if (left.shape[0] != 1 and left.shape[1] != 1) or right.shape[1] != 1:
        raise ValueError(
            "incompatible matrix shapes " + str(left.shape) + " and " + str(right.shape)
        )


def inner_cupydense(left, right, scalar_is_ket=False):

    _check_shape_inner(left, right)

    if left.shape[0] == left.shape[1] == right.shape[1] == 1:
        if not cp.all(left._cp == 0) and not cp.all(right._cp == 0):
            print(left._cp)
            print(right._cp)
            return (
                (cp.conj(left._cp[0, 0]) * right._cp[0, 0]).item()
                if scalar_is_ket
                else (left._cp[0, 0] * right._cp[0, 0]).item()
            )
        return 0.0j

    if left.shape[0] == 1:
        # TODO check if this runs faster using qutip cublas methods
        # which allow to pass a flag to take conj
        return cp.vdot(cp.conj(left._cp), right._cp).item()

    # TODO:remove the final .item when
    # possible as it forces CPU GPU  transfers.

    return cp.vdot(left._cp, right._cp).item()


def _check_shape_inner_op(left, op, right):
    left_shape = left.shape[0] == 1 or left.shape[1] == 1
    left_op = (left.shape[0] == 1 and left.shape[1] == op.shape[0]) or (
        left.shape[1] == 1 and left.shape[0] == op.shape[0]
    )
    op_right = op.shape[1] == right.shape[0]
    right_shape = right.shape[1] == 1
    if not (left_shape and left_op and op_right and right_shape):
        raise ValueError(
            "".join(
                [
                    "incompatible matrix shapes ",
                    str(left.shape),
                    ", ",
                    str(op.shape),
                    " and ",
                    str(right.shape),
                ]
            )
        )


def inner_op_cupydense(left, op, right, scalar_is_ket=False):

    _check_shape_inner_op(left, op, right)

    if (
        left.shape[0]
        == left.shape[1]
        == op.shape[0]
        == op.shape[1]
        == right.shape[1]
        == 1
    ):
        if cp.all(left._cp == 0) or cp.all(right._cp == 0) or cp.all(op._cp == 0):
            return 0
        lstate = cp.conj(left._cp[0]) if scalar_is_ket else left._cp[0]
        return (lstate * op._cp[0] * right._cp[0]).item()

    if left.shape[0] == 1:
        return cp.vdot(cp.conj(left._cp), op._cp @ right._cp).item()
    return cp.vdot(left._cp, op._cp @ right._cp).item()
=======
def kron_cupydense(cp_arr1, cp_arr2):
    return CuPyDense._raw_cupy_constructor(cp.kron(cp_arr1._cp, cp_arr2._cp))


def frobenius_cupydense(cp_arr):
    # TODO: Expose CUBLAS' dznrm2 (like QuTiP does) and test if it is faster
    return cp.linalg.norm(cp_arr._cp).item()


def l2_cupydense(cp_arr):
    if cp_arr.shape[0] != 1 and cp_arr.shape[1] != 1:
        raise ValueError("L2 norm is only defined on vectors")
    return frobenius_cupydense(cp_arr)


def max_cupydense(cp_arr):
    return cp.max(cp.abs(cp_arr._cp)).item()


def one_cupydense(cp_arr):
    return cp.linalg.norm(cp_arr._cp, ord=1).item()


def pow_cupydense(cp_arr, n):
    if cp_arr.shape[0] != cp_arr.shape[1]:
        raise ValueError("matrix power only works with square matrices")

    out_arr = cp.linalg.matrix_power(cp_arr._cp, n)

    return CuPyDense._raw_cupy_constructor(out_arr)


def project_cupydense(state):
    """
    Calculate the projection |state><state|.  The shape of `state` will be used
    to determine if it has been supplied as a ket or a bra.  The result of this
    function will be identical is passed `state` or `adjoint(state)`.
    """

    if state.shape[1] == 1:
        return CuPyDense._raw_cupy_constructor(cp.outer(state._cp, state.adjoint()._cp))
    elif state.shape[0] == 1:
        return CuPyDense._raw_cupy_constructor(cp.outer(state.adjoint()._cp, state._cp))
    else:
        raise ValueError("state must be a ket or a bra.")
>>>>>>> 13e48935
<|MERGE_RESOLUTION|>--- conflicted
+++ resolved
@@ -31,7 +31,6 @@
     return cp.trace(cp_arr._cp).item()
 
 
-<<<<<<< HEAD
 def _check_shape_inner(left, right):
     if (left.shape[0] != 1 and left.shape[1] != 1) or right.shape[1] != 1:
         raise ValueError(
@@ -107,7 +106,8 @@
     if left.shape[0] == 1:
         return cp.vdot(cp.conj(left._cp), op._cp @ right._cp).item()
     return cp.vdot(left._cp, op._cp @ right._cp).item()
-=======
+
+
 def kron_cupydense(cp_arr1, cp_arr2):
     return CuPyDense._raw_cupy_constructor(cp.kron(cp_arr1._cp, cp_arr2._cp))
 
@@ -152,5 +152,4 @@
     elif state.shape[0] == 1:
         return CuPyDense._raw_cupy_constructor(cp.outer(state.adjoint()._cp, state._cp))
     else:
-        raise ValueError("state must be a ket or a bra.")
->>>>>>> 13e48935
+        raise ValueError("state must be a ket or a bra.")