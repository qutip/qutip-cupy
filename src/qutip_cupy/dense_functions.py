--- conflicted
+++ resolved
@@ -31,10 +31,10 @@
     return cp.trace(cp_arr._cp).item()
 
 
-<<<<<<< HEAD
 def split_columns_cupydense(cp_arr, copy=True):
     return [CuPyDense(cp_arr._cp[:, k], copy=copy) for k in range(cp_arr.shape[1])]
-=======
+ 
+
 def _check_shape_inner(left, right):
     if (left.shape[0] != 1 and left.shape[1] != 1) or right.shape[1] != 1:
         raise ValueError(
@@ -155,4 +155,3 @@
         return CuPyDense._raw_cupy_constructor(cp.outer(state.adjoint()._cp, state._cp))
     else:
         raise ValueError("state must be a ket or a bra.")
->>>>>>> 950b97db
