--- conflicted
+++ resolved
@@ -31,7 +31,6 @@
     return cp.trace(cp_arr._cp).item()
 
 
-<<<<<<< HEAD
 # This kernel checks herm by distributing work among size/2 threads and balanciung out
 # the work contiguous threads access contiguous memory location
 # (i.e. items in the same row) at least in the first for loop.
@@ -70,7 +69,8 @@
     grid_size = (size // 2 + block_size - 1) // block_size
     _hermdiff_kernel_half((grid_size,), (block_size,), (cp_arr._cp, size, tol, diff))
     return diff.all().item()
-=======
+
+
 def _check_shape_inner(left, right):
     if (left.shape[0] != 1 and left.shape[1] != 1) or right.shape[1] != 1:
         raise ValueError(
@@ -144,7 +144,6 @@
     if left.shape[0] == 1:
         return cp.dot(left._cp, op._cp @ right._cp).item()
     return cp.vdot(left._cp, op._cp @ right._cp).item()
->>>>>>> df7af486
 
 
 def kron_cupydense(cp_arr1, cp_arr2):
