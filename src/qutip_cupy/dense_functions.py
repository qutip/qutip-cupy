--- conflicted
+++ resolved
@@ -31,7 +31,6 @@
     return cp.trace(cp_arr._cp).item()
 
 
-<<<<<<< HEAD
 _hermdiff_kernel = cp.RawKernel(
     r"""
     #include <cupy/complex.cuh>
@@ -63,7 +62,8 @@
         (grid_size, grid_size), (block_size, block_size), (cp_arr._cp, size, tol, diff)
     )
     return diff.all().item()
-=======
+
+
 def kron_cupydense(cp_arr1, cp_arr2):
     return CuPyDense._raw_cupy_constructor(cp.kron(cp_arr1._cp, cp_arr2._cp))
 
@@ -108,5 +108,4 @@
     elif state.shape[0] == 1:
         return CuPyDense._raw_cupy_constructor(cp.outer(state.adjoint()._cp, state._cp))
     else:
-        raise ValueError("state must be a ket or a bra.")
->>>>>>> 13e48935
+        raise ValueError("state must be a ket or a bra.")