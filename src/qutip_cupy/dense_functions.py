"""Contains specialization functions for dense_cupy. These are the functions that
 are defined outside of qutip/core/data/dense.pyx."""

import cupy as cp

from .dense import CuPyDense


def tidyup_dense(matrix, tol, inplace=True):
    return matrix


def reshape_cupydense(cp_arr, n_rows_out, n_cols_out):

    return CuPyDense._raw_cupy_constructor(
        cp.reshape(cp_arr._cp, (n_rows_out, n_cols_out))
    )


def _check_square_matrix(matrix):
    if matrix.shape[0] != matrix.shape[1]:
        raise ValueError(
            "".join(["matrix shape ", str(matrix.shape), " is not square."])
        )


def trace_cupydense(cp_arr):
    _check_square_matrix(cp_arr)
    # @TODO: whnen qutip allows it we should remove this call to item()
    # as it takes a time penalty commmunicating data from GPU to CPU.
    return cp.trace(cp_arr._cp).item()


<<<<<<< HEAD
def kron_cupydense(cp_arr1, cp_arr2):
    return CuPyDense._raw_cupy_constructor(cp.kron(cp_arr1._cp, cp_arr2._cp))
=======
def frobenius_cupydense(cp_arr):
    # TODO: Expose CUBLAS' dznrm2 (like QuTiP does) and test if it is faster
    return cp.linalg.norm(cp_arr._cp).item()


def l2_cupydense(cp_arr):
    if cp_arr.shape[0] != 1 and cp_arr.shape[1] != 1:
        raise ValueError("L2 norm is only defined on vectors")
    return frobenius_cupydense(cp_arr)


def max_cupydense(cp_arr):
    return cp.max(cp.abs(cp_arr._cp)).item()


def one_cupydense(cp_arr):
    return cp.linalg.norm(cp_arr._cp, ord=1).item()


def pow_cupydense(cp_arr, n):
    if cp_arr.shape[0] != cp_arr.shape[1]:
        raise ValueError("matrix power only works with square matrices")

    out_arr = cp.linalg.matrix_power(cp_arr._cp, n)

    return CuPyDense._raw_cupy_constructor(out_arr)


def project_cupydense(state):
    """
    Calculate the projection |state><state|.  The shape of `state` will be used
    to determine if it has been supplied as a ket or a bra.  The result of this
    function will be identical is passed `state` or `adjoint(state)`.
    """

    if state.shape[1] == 1:
        return CuPyDense._raw_cupy_constructor(cp.outer(state._cp, state.adjoint()._cp))
    elif state.shape[0] == 1:
        return CuPyDense._raw_cupy_constructor(cp.outer(state.adjoint()._cp, state._cp))
    else:
        raise ValueError("state must be a ket or a bra.")
>>>>>>> fdc3179c
<|MERGE_RESOLUTION|>--- conflicted
+++ resolved
@@ -31,10 +31,10 @@
     return cp.trace(cp_arr._cp).item()
 
 
-<<<<<<< HEAD
 def kron_cupydense(cp_arr1, cp_arr2):
     return CuPyDense._raw_cupy_constructor(cp.kron(cp_arr1._cp, cp_arr2._cp))
-=======
+
+
 def frobenius_cupydense(cp_arr):
     # TODO: Expose CUBLAS' dznrm2 (like QuTiP does) and test if it is faster
     return cp.linalg.norm(cp_arr._cp).item()
@@ -75,5 +75,4 @@
     elif state.shape[0] == 1:
         return CuPyDense._raw_cupy_constructor(cp.outer(state.adjoint()._cp, state._cp))
     else:
-        raise ValueError("state must be a ket or a bra.")
->>>>>>> fdc3179c
+        raise ValueError("state must be a ket or a bra.")