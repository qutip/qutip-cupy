--- conflicted
+++ resolved
@@ -90,7 +90,6 @@
     ]
 
 
-<<<<<<< HEAD
 class TestInner(test_tools.TestInner):
 
     specialisations = [
@@ -102,7 +101,9 @@
 
     specialisations = [
         pytest.param(cdf.inner_op_cupydense, CuPyDense, CuPyDense, CuPyDense, complex),
-=======
+    ]
+
+
 class TestKron(test_tools.TestKron):
 
     specialisations = [
@@ -250,5 +251,4 @@
 
     specialisations = [
         pytest.param(cdf.project_cupydense, CuPyDense, CuPyDense),
->>>>>>> 13e48935
     ]