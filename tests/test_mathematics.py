import cupy as cp
import numpy as np
import pytest

from qutip_cupy import dense
from qutip_cupy import dense_functions as cdf
from qutip_cupy import CuPyDense

import qutip.tests.core.data.test_mathematics as test_tools
from qutip.core.data import Data


def random_cupydense(shape):
    """Generate a random `CuPyDense` matrix with the given shape."""
    out = (cp.random.rand(*shape) + 1j * cp.random.rand(*shape)).astype(cp.complex128)
    out = CuPyDense._raw_cupy_constructor(out)
    return out


# This are the global variables of the qutip test module
# by setting them in this way the value gets propagated to the abstract
# mixing which in turn propagates them to the mixing and finally sets
# the test cases when pytests are called
test_tools._ALL_CASES = {CuPyDense: lambda shape: [lambda: random_cupydense(shape)]}
test_tools._RANDOM = {
    CuPyDense: lambda shape: [lambda: random_cupydense(shape)],
}
# @TODO: add a simple precision complex random generator.


class TestAdd(test_tools.TestAdd):
    specialisations = [
        pytest.param(dense.add_cupydense, CuPyDense, CuPyDense, CuPyDense),
        pytest.param(dense.iadd_cupydense, CuPyDense, CuPyDense, CuPyDense),
    ]


class TestAdjoint(test_tools.TestAdjoint):

    specialisations = [
        pytest.param(dense.adjoint_cupydense, CuPyDense, CuPyDense),
    ]


class TestConj(test_tools.TestConj):

    specialisations = [
        pytest.param(dense.conj_cupydense, CuPyDense, CuPyDense),
    ]


class TestMatmul(test_tools.TestMatmul):

    specialisations = [
        pytest.param(dense.matmul_cupydense, CuPyDense, CuPyDense, CuPyDense),
    ]


class TestMul(test_tools.TestMul):

    specialisations = [
        pytest.param(dense.mul_cupydense, CuPyDense, CuPyDense),
    ]


class TestNeg(test_tools.TestNeg):

    specialisations = [
        pytest.param(dense.neg_cupydense, CuPyDense, CuPyDense),
    ]


class TestSub(test_tools.TestSub):
    specialisations = [
        pytest.param(dense.sub_cupydense, CuPyDense, CuPyDense, CuPyDense),
    ]


class TestTrace(test_tools.TestTrace):

    specialisations = [
        pytest.param(cdf.trace_cupydense, CuPyDense, complex),
    ]


class TestTranspose(test_tools.TestTranspose):

    specialisations = [
        pytest.param(dense.transpose_cupydense, CuPyDense, CuPyDense),
    ]


<<<<<<< HEAD
class TestPow(test_tools._GenericOpMixin):

    # This should be part of QuTiP and only inherited here
    # TODO: Add it to QuTiP and inherit here

    def op_numpy(self, matrix, scalar):

        return np.linalg.matrix_power(matrix, scalar)

    shapes = [
        (pytest.param((1, 1),),),
        (pytest.param((5, 5),),),
        (pytest.param((10, 10),),),
    ]

    bad_shapes = [
        (x,) for x in test_tools.shapes_unary() if x.values[0][0] != x.values[0][1]
    ]

    specialisations = [
        pytest.param(cdf.pow_cupydense, CuPyDense, CuPyDense),
    ]

    @pytest.mark.parametrize(
        "scalar",
        [pytest.param(1, id="1"), pytest.param(2, id="2"), pytest.param(5, id="5")],
    )
    def test_mathematically_correct(self, op, data_m, scalar, out_type):
        matrix = data_m()
        expected = self.op_numpy(matrix.to_array(), scalar)
        test = op(matrix, scalar)
        assert isinstance(test, out_type)
        if issubclass(out_type, Data):
            assert test.shape == expected.shape
            np.testing.assert_allclose(test.to_array(), expected, atol=self.tol)
        else:
            assert abs(test - expected) < self.tol

    @pytest.mark.parametrize(
        "scalar",
        [pytest.param(1, id="1"), pytest.param(2, id="2"), pytest.param(5, id="5")],
    )
    def test_incorrect_shape_raises(self, op, data_m, scalar):
        """
        Test that the operation produces a suitable error if the matrices are not
        square.
        """
        with pytest.raises(ValueError):
            op(data_m(), scalar)
=======
class TestProject(test_tools.TestProject):

    specialisations = [
        pytest.param(cdf.project_cupydense, CuPyDense, CuPyDense),
    ]
>>>>>>> 00ab6e3f
<|MERGE_RESOLUTION|>--- conflicted
+++ resolved
@@ -90,7 +90,6 @@
     ]
 
 
-<<<<<<< HEAD
 class TestPow(test_tools._GenericOpMixin):
 
     # This should be part of QuTiP and only inherited here
@@ -140,10 +139,10 @@
         """
         with pytest.raises(ValueError):
             op(data_m(), scalar)
-=======
+
+
 class TestProject(test_tools.TestProject):
 
     specialisations = [
         pytest.param(cdf.project_cupydense, CuPyDense, CuPyDense),
-    ]
->>>>>>> 00ab6e3f
+    ]