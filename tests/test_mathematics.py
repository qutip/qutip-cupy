import cupy as cp
import numpy as np
import pytest

from qutip_cupy import dense
from qutip_cupy import dense_functions as cdf
from qutip_cupy import CuPyDense

import qutip.tests.core.data.test_mathematics as test_tools
from qutip.core.data import Data


def random_cupydense(shape):
    """Generate a random `CuPyDense` matrix with the given shape."""
    out = (cp.random.rand(*shape) + 1j * cp.random.rand(*shape)).astype(cp.complex128)
    out = CuPyDense._raw_cupy_constructor(out)
    return out


# This are the global variables of the qutip test module
# by setting them in this way the value gets propagated to the abstract
# mixing which in turn propagates them to the mixing and finally sets
# the test cases when pytests are called
test_tools._ALL_CASES = {CuPyDense: lambda shape: [lambda: random_cupydense(shape)]}
test_tools._RANDOM = {
    CuPyDense: lambda shape: [lambda: random_cupydense(shape)],
}
# @TODO: add a simple precision complex random generator.


class TestAdd(test_tools.TestAdd):
    specialisations = [
        pytest.param(dense.add_cupydense, CuPyDense, CuPyDense, CuPyDense),
        pytest.param(dense.iadd_cupydense, CuPyDense, CuPyDense, CuPyDense),
    ]


class TestAdjoint(test_tools.TestAdjoint):

    specialisations = [
        pytest.param(dense.adjoint_cupydense, CuPyDense, CuPyDense),
    ]


class TestConj(test_tools.TestConj):

    specialisations = [
        pytest.param(dense.conj_cupydense, CuPyDense, CuPyDense),
    ]


class TestMatmul(test_tools.TestMatmul):

    specialisations = [
        pytest.param(dense.matmul_cupydense, CuPyDense, CuPyDense, CuPyDense),
    ]


class TestMul(test_tools.TestMul):

    specialisations = [
        pytest.param(dense.mul_cupydense, CuPyDense, CuPyDense),
    ]


class TestNeg(test_tools.TestNeg):

    specialisations = [
        pytest.param(dense.neg_cupydense, CuPyDense, CuPyDense),
    ]


class TestSub(test_tools.TestSub):
    specialisations = [
        pytest.param(dense.sub_cupydense, CuPyDense, CuPyDense, CuPyDense),
    ]


class TestTrace(test_tools.TestTrace):

    specialisations = [
        pytest.param(cdf.trace_cupydense, CuPyDense, complex),
    ]


class TestTranspose(test_tools.TestTranspose):

    specialisations = [
        pytest.param(dense.transpose_cupydense, CuPyDense, CuPyDense),
    ]


<<<<<<< HEAD
class TestKron(test_tools.TestKron):

    specialisations = [
        pytest.param(cdf.kron_cupydense, CuPyDense, CuPyDense, CuPyDense),
=======
class TestFrobeniusNorm(test_tools.UnaryOpMixin):
    # TODO add this tests to QuTiP and then inherit
    def op_numpy(self, matrix):
        return np.linalg.norm(matrix)

    shapes = [
        (pytest.param((1, 1), id="1"),),
        (pytest.param((100, 100), id="100"),),
        (pytest.param((100, 1), id="100_ket"),),
        (pytest.param((1, 100), id="100_bra"),),
        (pytest.param((23, 30), id="23_30"),),
    ]

    specialisations = [
        pytest.param(cdf.frobenius_cupydense, CuPyDense, float),
    ]


class TestL2Norm(test_tools.UnaryOpMixin):
    # TODO add this tests to QuTiP and then inherit
    def op_numpy(self, matrix):
        return np.linalg.norm(matrix)

    shapes = [
        (pytest.param((1, 1), id="1"),),
        (pytest.param((100, 1), id="20_ket"),),
        (pytest.param((1, 100), id="10_bra"),),
    ]

    bad_shapes = [
        (pytest.param((100, 100), id="100"),),
        (pytest.param((23, 30), id="23_30"),),
        (pytest.param((15, 10), id="15_10"),),
    ]

    specialisations = [
        pytest.param(cdf.l2_cupydense, CuPyDense, float),
    ]

    # l2 norm actually does have bad shape, so we put that in too.
    def test_incorrect_shape_raises(self, op, data_m):
        """
        Test that the operation produces a suitable error if the shape is not a
        bra or ket.
        """
        with pytest.raises(ValueError):
            op(data_m())


class TestMaxNorm(test_tools.UnaryOpMixin):
    # TODO add this tests to QuTiP and then inherit
    def op_numpy(self, matrix):
        return np.max(np.abs(matrix))

    shapes = [
        (pytest.param((1, 1), id="1"),),
        (pytest.param((100, 100), id="100"),),
        (pytest.param((100, 1), id="100_ket"),),
        (pytest.param((1, 100), id="100_bra"),),
        (pytest.param((23, 30), id="23_30"),),
    ]

    specialisations = [
        pytest.param(cdf.max_cupydense, CuPyDense, float),
    ]


class TestL1Norm(test_tools.UnaryOpMixin):
    # TODO add this tests to QuTiP and then inherit
    def op_numpy(self, matrix):
        return np.linalg.norm(matrix, ord=1)

    shapes = [
        (pytest.param((1, 1), id="1"),),
        (pytest.param((100, 100), id="100"),),
        (pytest.param((100, 1), id="100_ket"),),
        (pytest.param((1, 100), id="100_bra"),),
        (pytest.param((23, 30), id="23_30"),),
    ]

    specialisations = [
        pytest.param(cdf.one_cupydense, CuPyDense, float),
    ]


class TestPow(test_tools._GenericOpMixin):

    # This should be part of QuTiP and only inherited here
    # TODO: Add it to QuTiP and inherit here

    def op_numpy(self, matrix, scalar):

        return np.linalg.matrix_power(matrix, scalar)

    shapes = [
        (pytest.param((1, 1),),),
        (pytest.param((5, 5),),),
        (pytest.param((10, 10),),),
    ]

    bad_shapes = [
        (x,) for x in test_tools.shapes_unary() if x.values[0][0] != x.values[0][1]
    ]

    specialisations = [
        pytest.param(cdf.pow_cupydense, CuPyDense, CuPyDense),
    ]

    @pytest.mark.parametrize(
        "scalar",
        [pytest.param(1, id="1"), pytest.param(2, id="2"), pytest.param(5, id="5")],
    )
    def test_mathematically_correct(self, op, data_m, scalar, out_type):
        matrix = data_m()
        expected = self.op_numpy(matrix.to_array(), scalar)
        test = op(matrix, scalar)
        assert isinstance(test, out_type)
        if issubclass(out_type, Data):
            assert test.shape == expected.shape
            np.testing.assert_allclose(test.to_array(), expected, atol=self.tol)
        else:
            assert abs(test - expected) < self.tol

    @pytest.mark.parametrize(
        "scalar",
        [pytest.param(1, id="1"), pytest.param(2, id="2"), pytest.param(5, id="5")],
    )
    def test_incorrect_shape_raises(self, op, data_m, scalar):
        """
        Test that the operation produces a suitable error if the matrices are not
        square.
        """
        with pytest.raises(ValueError):
            op(data_m(), scalar)


class TestProject(test_tools.TestProject):

    specialisations = [
        pytest.param(cdf.project_cupydense, CuPyDense, CuPyDense),
>>>>>>> fdc3179c
    ]<|MERGE_RESOLUTION|>--- conflicted
+++ resolved
@@ -90,12 +90,13 @@
     ]
 
 
-<<<<<<< HEAD
 class TestKron(test_tools.TestKron):
 
     specialisations = [
         pytest.param(cdf.kron_cupydense, CuPyDense, CuPyDense, CuPyDense),
-=======
+    ]
+
+
 class TestFrobeniusNorm(test_tools.UnaryOpMixin):
     # TODO add this tests to QuTiP and then inherit
     def op_numpy(self, matrix):
@@ -236,5 +237,4 @@
 
     specialisations = [
         pytest.param(cdf.project_cupydense, CuPyDense, CuPyDense),
->>>>>>> fdc3179c
     ]