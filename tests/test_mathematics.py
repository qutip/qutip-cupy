import cupy as cp
import numpy as np
import pytest

from qutip_cupy import dense
from qutip_cupy import dense_functions as cdf
from qutip_cupy import CuPyDense

import qutip.tests.core.data.test_mathematics as test_tools
from qutip.core.data import Data


def random_cupydense(shape):
    """Generate a random `CuPyDense` matrix with the given shape."""
    out = (cp.random.rand(*shape) + 1j * cp.random.rand(*shape)).astype(cp.complex128)
    out = CuPyDense._raw_cupy_constructor(out)
    return out


# This are the global variables of the qutip test module
# by setting them in this way the value gets propagated to the abstract
# mixing which in turn propagates them to the mixing and finally sets
# the test cases when pytests are called
test_tools._ALL_CASES = {CuPyDense: lambda shape: [lambda: random_cupydense(shape)]}
test_tools._RANDOM = {
    CuPyDense: lambda shape: [lambda: random_cupydense(shape)],
}
# @TODO: add a simple precision complex random generator.


class TestAdd(test_tools.TestAdd):
    specialisations = [
        pytest.param(dense.add_cupydense, CuPyDense, CuPyDense, CuPyDense),
        pytest.param(dense.iadd_cupydense, CuPyDense, CuPyDense, CuPyDense),
    ]


class TestAdjoint(test_tools.TestAdjoint):

    specialisations = [
        pytest.param(dense.adjoint_cupydense, CuPyDense, CuPyDense),
    ]


class TestConj(test_tools.TestConj):

    specialisations = [
        pytest.param(dense.conj_cupydense, CuPyDense, CuPyDense),
    ]


class TestMatmul(test_tools.TestMatmul):

    specialisations = [
        pytest.param(dense.matmul_cupydense, CuPyDense, CuPyDense, CuPyDense),
    ]


class TestMul(test_tools.TestMul):

    specialisations = [
        pytest.param(dense.mul_cupydense, CuPyDense, CuPyDense),
    ]


class TestNeg(test_tools.TestNeg):

    specialisations = [
        pytest.param(dense.neg_cupydense, CuPyDense, CuPyDense),
    ]


class TestSub(test_tools.TestSub):
    specialisations = [
        pytest.param(dense.sub_cupydense, CuPyDense, CuPyDense, CuPyDense),
    ]


class TestTrace(test_tools.TestTrace):

    specialisations = [
        pytest.param(cdf.trace_cupydense, CuPyDense, complex),
    ]


class TestTranspose(test_tools.TestTranspose):

    specialisations = [
        pytest.param(dense.transpose_cupydense, CuPyDense, CuPyDense),
    ]


<<<<<<< HEAD
class TestHerm:
    tol = 1e-12

    @pytest.mark.parametrize("size", (10, 20, 100, 1000))
    def test_random_equal_structure(self, size):

        # Complex Hermitian matrices
        base = (
            np.random.uniform(size=(size, size))
            + np.random.uniform(size=(size, size)) * 1j
        ).astype(np.complex128)
        base += base.T.conj()
        base = CuPyDense(base)
        assert cdf.isherm_cupydense(base, self.tol)

        # Complex skew-Hermitian matrices
        base = (
            np.random.uniform(size=(size, size))
            + np.random.uniform(size=(size, size)) * 1.0j
        ).astype(np.complex128)
        base += base.T
        base = CuPyDense(base)
        assert not cdf.isherm_cupydense(base, self.tol)

    @pytest.mark.parametrize("cols", (2, 4))
    @pytest.mark.parametrize("rows", (1, 5))
    def test_nonsquare_shapes(self, rows, cols):
        base = (
            np.random.uniform(size=(rows, cols))
            + np.random.uniform(size=(rows, cols)) * 1.0j
        ).astype(np.complex128)
        base = CuPyDense(base)
        assert not cdf.isherm_cupydense(base, self.tol)
        assert not cdf.isherm_cupydense(base.transpose(), self.tol)

    def test_diagonal_elements(self):
        n = 10
        base = CuPyDense(np.diag(np.random.rand(n)))
        assert cdf.isherm_cupydense(base, tol=self.tol)
        assert not cdf.isherm_cupydense(base * 1j, tol=self.tol)
=======
class TestKron(test_tools.TestKron):

    specialisations = [
        pytest.param(cdf.kron_cupydense, CuPyDense, CuPyDense, CuPyDense),
    ]


class TestFrobeniusNorm(test_tools.UnaryOpMixin):
    # TODO add this tests to QuTiP and then inherit
    def op_numpy(self, matrix):
        return np.linalg.norm(matrix)

    shapes = [
        (pytest.param((1, 1), id="1"),),
        (pytest.param((100, 100), id="100"),),
        (pytest.param((100, 1), id="100_ket"),),
        (pytest.param((1, 100), id="100_bra"),),
        (pytest.param((23, 30), id="23_30"),),
    ]

    specialisations = [
        pytest.param(cdf.frobenius_cupydense, CuPyDense, float),
    ]


class TestL2Norm(test_tools.UnaryOpMixin):
    # TODO add this tests to QuTiP and then inherit
    def op_numpy(self, matrix):
        return np.linalg.norm(matrix)

    shapes = [
        (pytest.param((1, 1), id="1"),),
        (pytest.param((100, 1), id="20_ket"),),
        (pytest.param((1, 100), id="10_bra"),),
    ]

    bad_shapes = [
        (pytest.param((100, 100), id="100"),),
        (pytest.param((23, 30), id="23_30"),),
        (pytest.param((15, 10), id="15_10"),),
    ]

    specialisations = [
        pytest.param(cdf.l2_cupydense, CuPyDense, float),
    ]

    # l2 norm actually does have bad shape, so we put that in too.
    def test_incorrect_shape_raises(self, op, data_m):
        """
        Test that the operation produces a suitable error if the shape is not a
        bra or ket.
        """
        with pytest.raises(ValueError):
            op(data_m())


class TestMaxNorm(test_tools.UnaryOpMixin):
    # TODO add this tests to QuTiP and then inherit
    def op_numpy(self, matrix):
        return np.max(np.abs(matrix))

    shapes = [
        (pytest.param((1, 1), id="1"),),
        (pytest.param((100, 100), id="100"),),
        (pytest.param((100, 1), id="100_ket"),),
        (pytest.param((1, 100), id="100_bra"),),
        (pytest.param((23, 30), id="23_30"),),
    ]

    specialisations = [
        pytest.param(cdf.max_cupydense, CuPyDense, float),
    ]


class TestL1Norm(test_tools.UnaryOpMixin):
    # TODO add this tests to QuTiP and then inherit
    def op_numpy(self, matrix):
        return np.linalg.norm(matrix, ord=1)

    shapes = [
        (pytest.param((1, 1), id="1"),),
        (pytest.param((100, 100), id="100"),),
        (pytest.param((100, 1), id="100_ket"),),
        (pytest.param((1, 100), id="100_bra"),),
        (pytest.param((23, 30), id="23_30"),),
    ]

    specialisations = [
        pytest.param(cdf.one_cupydense, CuPyDense, float),
    ]


class TestPow(test_tools._GenericOpMixin):

    # This should be part of QuTiP and only inherited here
    # TODO: Add it to QuTiP and inherit here

    def op_numpy(self, matrix, scalar):

        return np.linalg.matrix_power(matrix, scalar)

    shapes = [
        (pytest.param((1, 1),),),
        (pytest.param((5, 5),),),
        (pytest.param((10, 10),),),
    ]

    bad_shapes = [
        (x,) for x in test_tools.shapes_unary() if x.values[0][0] != x.values[0][1]
    ]

    specialisations = [
        pytest.param(cdf.pow_cupydense, CuPyDense, CuPyDense),
    ]

    @pytest.mark.parametrize(
        "scalar",
        [pytest.param(1, id="1"), pytest.param(2, id="2"), pytest.param(5, id="5")],
    )
    def test_mathematically_correct(self, op, data_m, scalar, out_type):
        matrix = data_m()
        expected = self.op_numpy(matrix.to_array(), scalar)
        test = op(matrix, scalar)
        assert isinstance(test, out_type)
        if issubclass(out_type, Data):
            assert test.shape == expected.shape
            np.testing.assert_allclose(test.to_array(), expected, atol=self.tol)
        else:
            assert abs(test - expected) < self.tol

    @pytest.mark.parametrize(
        "scalar",
        [pytest.param(1, id="1"), pytest.param(2, id="2"), pytest.param(5, id="5")],
    )
    def test_incorrect_shape_raises(self, op, data_m, scalar):
        """
        Test that the operation produces a suitable error if the matrices are not
        square.
        """
        with pytest.raises(ValueError):
            op(data_m(), scalar)


class TestProject(test_tools.TestProject):

    specialisations = [
        pytest.param(cdf.project_cupydense, CuPyDense, CuPyDense),
    ]
>>>>>>> 13e48935
<|MERGE_RESOLUTION|>--- conflicted
+++ resolved
@@ -90,7 +90,6 @@
     ]
 
 
-<<<<<<< HEAD
 class TestHerm:
     tol = 1e-12
 
@@ -131,7 +130,8 @@
         base = CuPyDense(np.diag(np.random.rand(n)))
         assert cdf.isherm_cupydense(base, tol=self.tol)
         assert not cdf.isherm_cupydense(base * 1j, tol=self.tol)
-=======
+
+
 class TestKron(test_tools.TestKron):
 
     specialisations = [
@@ -279,5 +279,4 @@
 
     specialisations = [
         pytest.param(cdf.project_cupydense, CuPyDense, CuPyDense),
-    ]
->>>>>>> 13e48935
+    ]