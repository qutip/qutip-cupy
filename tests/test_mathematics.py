import cupy as cp
import numpy as np
import pytest

from qutip_cupy import dense
from qutip_cupy import dense_functions as cdf
from qutip_cupy import linalg
from qutip_cupy import CuPyDense
from qutip_cupy.expectation import expect_cupydense

import qutip.tests.core.data.test_mathematics as test_tools
import qutip.tests.core.data.test_expect as test_expect_tools
from qutip.core.data import Data


def random_cupydense(shape):
    """Generate a random `CuPyDense` matrix with the given shape."""
    out = (cp.random.rand(*shape) + 1j * cp.random.rand(*shape)).astype(cp.complex128)
    out = CuPyDense._raw_cupy_constructor(out)
    return out


# This are the global variables of the qutip test module
# by setting them in this way the value gets propagated to the abstract
# mixing which in turn propagates them to the mixing and finally sets
# the test cases when pytests are called
test_tools._ALL_CASES = {CuPyDense: lambda shape: [lambda: random_cupydense(shape)]}
test_tools._RANDOM = {
    CuPyDense: lambda shape: [lambda: random_cupydense(shape)],
}
# @TODO: add a simple precision complex random generator.


class TestAdd(test_tools.TestAdd):
    specialisations = [
        pytest.param(dense.add_cupydense, CuPyDense, CuPyDense, CuPyDense),
        pytest.param(dense.iadd_cupydense, CuPyDense, CuPyDense, CuPyDense),
    ]


class TestAdjoint(test_tools.TestAdjoint):

    specialisations = [
        pytest.param(dense.adjoint_cupydense, CuPyDense, CuPyDense),
    ]


class TestConj(test_tools.TestConj):

    specialisations = [
        pytest.param(dense.conj_cupydense, CuPyDense, CuPyDense),
    ]


class TestMatmul(test_tools.TestMatmul):

    specialisations = [
        pytest.param(dense.matmul_cupydense, CuPyDense, CuPyDense, CuPyDense),
    ]


class TestMul(test_tools.TestMul):

    specialisations = [
        pytest.param(dense.mul_cupydense, CuPyDense, CuPyDense),
    ]


class TestNeg(test_tools.TestNeg):

    specialisations = [
        pytest.param(dense.neg_cupydense, CuPyDense, CuPyDense),
    ]


class TestSub(test_tools.TestSub):
    specialisations = [
        pytest.param(dense.sub_cupydense, CuPyDense, CuPyDense, CuPyDense),
    ]


class TestTrace(test_tools.TestTrace):

    specialisations = [
        pytest.param(cdf.trace_cupydense, CuPyDense, complex),
    ]


class TestTranspose(test_tools.TestTranspose):

    specialisations = [
        pytest.param(dense.transpose_cupydense, CuPyDense, CuPyDense),
    ]


class TestInner(test_tools.TestInner):

    specialisations = [
        pytest.param(cdf.inner_cupydense, CuPyDense, CuPyDense, complex),
    ]


class TestInnerOp(test_tools.TestInnerOp):

    specialisations = [
        pytest.param(cdf.inner_op_cupydense, CuPyDense, CuPyDense, CuPyDense, complex),
    ]


class TestKron(test_tools.TestKron):

    specialisations = [
        pytest.param(cdf.kron_cupydense, CuPyDense, CuPyDense, CuPyDense),
    ]


class TestFrobeniusNorm(test_tools.UnaryOpMixin):
    # TODO add this tests to QuTiP and then inherit
    def op_numpy(self, matrix):
        return np.linalg.norm(matrix)

    shapes = [
        (pytest.param((1, 1), id="1"),),
        (pytest.param((100, 100), id="100"),),
        (pytest.param((100, 1), id="100_ket"),),
        (pytest.param((1, 100), id="100_bra"),),
        (pytest.param((23, 30), id="23_30"),),
    ]

    specialisations = [
        pytest.param(cdf.frobenius_cupydense, CuPyDense, float),
    ]


class TestL2Norm(test_tools.UnaryOpMixin):
    # TODO add this tests to QuTiP and then inherit
    def op_numpy(self, matrix):
        return np.linalg.norm(matrix)

    shapes = [
        (pytest.param((1, 1), id="1"),),
        (pytest.param((100, 1), id="20_ket"),),
        (pytest.param((1, 100), id="10_bra"),),
    ]

    bad_shapes = [
        (pytest.param((100, 100), id="100"),),
        (pytest.param((23, 30), id="23_30"),),
        (pytest.param((15, 10), id="15_10"),),
    ]

    specialisations = [
        pytest.param(cdf.l2_cupydense, CuPyDense, float),
    ]

    # l2 norm actually does have bad shape, so we put that in too.
    def test_incorrect_shape_raises(self, op, data_m):
        """
        Test that the operation produces a suitable error if the shape is not a
        bra or ket.
        """
        with pytest.raises(ValueError):
            op(data_m())


class TestMaxNorm(test_tools.UnaryOpMixin):
    # TODO add this tests to QuTiP and then inherit
    def op_numpy(self, matrix):
        return np.max(np.abs(matrix))

    shapes = [
        (pytest.param((1, 1), id="1"),),
        (pytest.param((100, 100), id="100"),),
        (pytest.param((100, 1), id="100_ket"),),
        (pytest.param((1, 100), id="100_bra"),),
        (pytest.param((23, 30), id="23_30"),),
    ]

    specialisations = [
        pytest.param(cdf.max_cupydense, CuPyDense, float),
    ]


class TestL1Norm(test_tools.UnaryOpMixin):
    # TODO add this tests to QuTiP and then inherit
    def op_numpy(self, matrix):
        return np.linalg.norm(matrix, ord=1)

    shapes = [
        (pytest.param((1, 1), id="1"),),
        (pytest.param((100, 100), id="100"),),
        (pytest.param((100, 1), id="100_ket"),),
        (pytest.param((1, 100), id="100_bra"),),
        (pytest.param((23, 30), id="23_30"),),
    ]

    specialisations = [
        pytest.param(cdf.one_cupydense, CuPyDense, float),
    ]


class TestPow(test_tools._GenericOpMixin):

    # This should be part of QuTiP and only inherited here
    # TODO: Add it to QuTiP and inherit here

    def op_numpy(self, matrix, scalar):

        return np.linalg.matrix_power(matrix, scalar)

    shapes = [
        (pytest.param((1, 1),),),
        (pytest.param((5, 5),),),
        (pytest.param((10, 10),),),
    ]

    bad_shapes = [
        (x,) for x in test_tools.shapes_unary() if x.values[0][0] != x.values[0][1]
    ]

    specialisations = [
        pytest.param(cdf.pow_cupydense, CuPyDense, CuPyDense),
    ]

    @pytest.mark.parametrize(
        "scalar",
        [pytest.param(1, id="1"), pytest.param(2, id="2"), pytest.param(5, id="5")],
    )
    def test_mathematically_correct(self, op, data_m, scalar, out_type):
        matrix = data_m()
        expected = self.op_numpy(matrix.to_array(), scalar)
        test = op(matrix, scalar)
        assert isinstance(test, out_type)
        if issubclass(out_type, Data):
            assert test.shape == expected.shape
            np.testing.assert_allclose(test.to_array(), expected, atol=self.tol)
        else:
            assert abs(test - expected) < self.tol

    @pytest.mark.parametrize(
        "scalar",
        [pytest.param(1, id="1"), pytest.param(2, id="2"), pytest.param(5, id="5")],
    )
    def test_incorrect_shape_raises(self, op, data_m, scalar):
        """
        Test that the operation produces a suitable error if the matrices are not
        square.
        """
        with pytest.raises(ValueError):
            op(data_m(), scalar)


class TestProject(test_tools.TestProject):

    specialisations = [
        pytest.param(cdf.project_cupydense, CuPyDense, CuPyDense),
    ]


<<<<<<< HEAD
class TestExpect(test_expect_tools.TestExpect):

    specialisations = [
        pytest.param(expect_cupydense, CuPyDense, CuPyDense, complex),
=======
def _inv_cpd(matrix):
    # Add a diagonal so `matrix` is not singular
    return linalg.inv_cupydense(
        matrix + dense.diags([1.1] * matrix.shape[0], [0], shape=matrix.shape)
    )


class TestInv(test_tools.TestInv):

    specialisations = [
        pytest.param(_inv_cpd, CuPyDense, CuPyDense),
>>>>>>> df7af486
    ]<|MERGE_RESOLUTION|>--- conflicted
+++ resolved
@@ -257,12 +257,13 @@
     ]
 
 
-<<<<<<< HEAD
 class TestExpect(test_expect_tools.TestExpect):
 
     specialisations = [
         pytest.param(expect_cupydense, CuPyDense, CuPyDense, complex),
-=======
+    ]
+
+
 def _inv_cpd(matrix):
     # Add a diagonal so `matrix` is not singular
     return linalg.inv_cupydense(
@@ -274,5 +275,4 @@
 
     specialisations = [
         pytest.param(_inv_cpd, CuPyDense, CuPyDense),
->>>>>>> df7af486
     ]